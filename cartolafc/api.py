import logging
from typing import Any, Dict, List, Optional, Union

import requests

from .constants import MERCADO_ABERTO, MERCADO_FECHADO
from .errors import CartolaFCError, CartolaFCOverloadError
from .models import (
    Atleta,
    Clube,
    DestaqueRodada,
    Liga,
    LigaPatrocinador,
    Mercado,
    Partida,
)
from .models import Time, TimeInfo
from .util import parse_and_check_cartolafc

logging.basicConfig(
    format="%(asctime)s - %(name)s - %(levelname)s - %(message)s", level=logging.INFO
)


class Api(object):
    """Uma API em Python para o Cartola FC

    Exemplo de uso:
        Para criar uma instância da classe cartolafc.Api, sem autenticação:
            >>> import cartolafc
            >>> api = cartolafc.Api()

        Para obter o status atual do mercado
            >>> mercado = api.mercado()
            >>> print(mercado.rodada_atual, mercado.status.nome)

        python-cartolafc é massa!!! E possui muitos outros métodos, como:
            >>> api.mercado()
            >>> api.time(123)
            >>> api.times('termo')
    """

    def __init__(self, attempts: int = 1) -> None:
        """Instancia um novo objeto de cartolafc.Api.

        Args:
            attempts (int): Quantidade de tentativas que serão efetuadas se os servidores estiverem sobrecarregados.
        """

        self._api_url = "https://api.cartola.globo.com"
        self._attempts = attempts if attempts > 0 else 1

    def clubes(self) -> Dict[int, Clube]:
        url = f"{self._api_url}/clubes"
        data = self._request(url)
        return {
            int(clube_id): Clube.from_dict(clube) for clube_id, clube in data.items()
        }

    def ligas(self, query: str) -> List[Liga]:
        """Retorna o resultado da busca ao Cartola por um determinado termo de pesquisa.

        Args:
            query (str): Termo para utilizar na busca.

        Returns:
            Uma lista de instâncias de cartolafc.Liga, uma para cada liga contento o termo utilizado na busca.
        """

        url = f"{self._api_url}/ligas"
        data = self._request(url, params=dict(q=query))
        return [Liga.from_dict(liga_info) for liga_info in data]

    def ligas_patrocinadores(self) -> Dict[int, LigaPatrocinador]:
        url = f"{self._api_url}/patrocinadores"
        data = self._request(url)
        return {
            int(patrocinador_id): LigaPatrocinador.from_dict(patrocinador)
            for patrocinador_id, patrocinador in data.items()
        }

    def mercado(self) -> Mercado:
        """Obtém o status do mercado na rodada atual.

        Returns:
            Uma instância de cartolafc.Mercado representando o status do mercado na rodada atual.
        """

        url = f"{self._api_url}/mercado/status"
        data = self._request(url)
        return Mercado.from_dict(data)

    def mercado_atletas(self) -> List[Atleta]:
        url = f"{self._api_url}/atletas/mercado"
        data = self._request(url)
        clubes = {
            clube["id"]: Clube.from_dict(clube) for clube in data["clubes"].values()
        }
        return [Atleta.from_dict(atleta, clubes=clubes) for atleta in data["atletas"]]

    def parciais(self) -> Dict[int, Atleta]:
        """Obtém um mapa com todos os atletas que já pontuaram na rodada atual (aberta).

        Returns:
            Uma mapa, onde a key é um inteiro representando o id do atleta e o valor é uma instância de cartolafc.Atleta

        Raises:
            CartolaFCError: Se o mercado atual estiver com o status fechado.
        """

        if self.mercado().status.id == MERCADO_FECHADO:
            url = f"{self._api_url}/atletas/pontuados"
            data = self._request(url)
            clubes = {
                clube["id"]: Clube.from_dict(clube) for clube in data["clubes"].values()
            }
            return {
                int(atleta_id): Atleta.from_dict(
                    atleta, clubes=clubes, atleta_id=int(atleta_id)
                )
                for atleta_id, atleta in data["atletas"].items()
                if atleta["clube_id"] > 0
            }

        raise CartolaFCError(
            "As pontuações parciais só ficam disponíveis com o mercado fechado."
        )

    def partidas(self, rodada) -> List[Partida]:
        url = f"{self._api_url}/partidas/{rodada}"
        data = self._request(url)
        clubes = {
            clube["id"]: Clube.from_dict(clube) for clube in data["clubes"].values()
        }
        return sorted(
            [Partida.from_dict(partida, clubes=clubes) for partida in data["partidas"]],
            key=lambda p: p.data,
        )

    def pos_rodada_destaques(self) -> DestaqueRodada:
        mercado = self.mercado()
        if mercado.rodada_atual == 1:
            raise CartolaFCError(
                "Os destaques de pós-rodada só ficam disponíveis após a primeira rodada."
            )

        if mercado.status.id == MERCADO_ABERTO:
            url = f"{self._api_url}/pos-rodada/destaques"
            data = self._request(url)
            return DestaqueRodada.from_dict(data)

        raise CartolaFCError(
            "Os destaques de pós-rodada só ficam disponíveis com o mercado aberto."
        )

<<<<<<< HEAD
    def time(
        self,
        time_id: int = None,
    ) -> Time:
        """Obtém um time específico, utilizando o id informado.

        Args:
            time_id (int): Id to time que se deseja obter.
=======
    def time(self, time_id: int, rodada: Optional[int] = 0) -> Time:
        """Obtém um time específico, baseando-se no nome ou no slug utilizado.
        Ao menos um dos dois devem ser informado.

        Args:
            time_id (int): Id to time que se deseja obter.
            rodada (int): Número da rodada. Se não for informado, será retornado sempre a última rodada.
>>>>>>> 9fb7c5aa

        Returns:
            Uma instância de cartolafc.Time se o time foi encontrado.

        Raises:
            cartolafc.CartolaFCError: Se algum erro aconteceu, como por exemplo: Nenhum time foi encontrado.
        """
<<<<<<< HEAD
        url = f"{self._api_url}/time/id/{time_id}"
        data = self._request(url)

=======

        url = f"{self._api_url}/time/id/{time_id}"
        if rodada:
            url += f"/{rodada}"

        data = self._request(url)

>>>>>>> 9fb7c5aa
        clubes = {
            clube["id"]: Clube.from_dict(clube) for clube in data["clubes"].values()
        }
        return Time.from_dict(data, clubes=clubes, capitao=data["capitao_id"])

    def time_parcial(
        self,
<<<<<<< HEAD
        time_id: int = None,
=======
        time_id: int,
>>>>>>> 9fb7c5aa
        parciais: Optional[Dict[int, Atleta]] = None,
    ) -> Time:
        if parciais is None and self.mercado().status.id != MERCADO_FECHADO:
            raise CartolaFCError(
                "As pontuações parciais só ficam disponíveis com o mercado fechado."
            )

        parciais = parciais if isinstance(parciais, dict) else self.parciais()
        time = self.time(time_id)
        return self._calculate_parcial(time, parciais)

    def times(self, query: str) -> List[TimeInfo]:
        """Retorna o resultado da busca ao Cartola por um determinado termo de pesquisa.

        Args:
            query (str): Termo para utilizar na busca.

        Returns:
            Uma lista de instâncias de cartolafc.TimeInfo, uma para cada time contento o termo utilizado na busca.
        """
        url = f"{self._api_url}/times"
        data = self._request(url, params=dict(q=query))
        return [TimeInfo.from_dict(time_info) for time_info in data]

    @staticmethod
    def _calculate_parcial(time: Time, parciais: Dict[int, Atleta]) -> Time:
        if any(
            not isinstance(key, int) or not isinstance(parciais[key], Atleta)
            for key in parciais.keys()
        ) or not isinstance(time, Time):
            raise CartolaFCError("Time ou parciais não são válidos.")

        time.pontos = 0
        time.jogados = 0
        for atleta in time.atletas:
            atleta_parcial = parciais.get(atleta.id)
            tem_parcial = isinstance(atleta_parcial, Atleta)

            atleta.pontos = atleta_parcial.pontos if tem_parcial else 0
            atleta.scout = atleta_parcial.scout if tem_parcial else {}
            time.jogados += 1 if tem_parcial else 0

            if atleta.is_capitao:
                atleta.pontos *= 2

            time.pontos += atleta.pontos

        return time

    def _request(self, url: str, params: Optional[Dict[str, Any]] = None) -> dict:
        attempts = self._attempts
        while attempts:
            try:
                response = requests.get(url, params=params)
                return parse_and_check_cartolafc(response.content.decode("utf-8"))
            except CartolaFCOverloadError as error:
                attempts -= 1
                if not attempts:
                    raise error<|MERGE_RESOLUTION|>--- conflicted
+++ resolved
@@ -153,16 +153,6 @@
             "Os destaques de pós-rodada só ficam disponíveis com o mercado aberto."
         )
 
-<<<<<<< HEAD
-    def time(
-        self,
-        time_id: int = None,
-    ) -> Time:
-        """Obtém um time específico, utilizando o id informado.
-
-        Args:
-            time_id (int): Id to time que se deseja obter.
-=======
     def time(self, time_id: int, rodada: Optional[int] = 0) -> Time:
         """Obtém um time específico, baseando-se no nome ou no slug utilizado.
         Ao menos um dos dois devem ser informado.
@@ -170,7 +160,6 @@
         Args:
             time_id (int): Id to time que se deseja obter.
             rodada (int): Número da rodada. Se não for informado, será retornado sempre a última rodada.
->>>>>>> 9fb7c5aa
 
         Returns:
             Uma instância de cartolafc.Time se o time foi encontrado.
@@ -178,11 +167,6 @@
         Raises:
             cartolafc.CartolaFCError: Se algum erro aconteceu, como por exemplo: Nenhum time foi encontrado.
         """
-<<<<<<< HEAD
-        url = f"{self._api_url}/time/id/{time_id}"
-        data = self._request(url)
-
-=======
 
         url = f"{self._api_url}/time/id/{time_id}"
         if rodada:
@@ -190,7 +174,6 @@
 
         data = self._request(url)
 
->>>>>>> 9fb7c5aa
         clubes = {
             clube["id"]: Clube.from_dict(clube) for clube in data["clubes"].values()
         }
@@ -198,11 +181,7 @@
 
     def time_parcial(
         self,
-<<<<<<< HEAD
-        time_id: int = None,
-=======
         time_id: int,
->>>>>>> 9fb7c5aa
         parciais: Optional[Dict[int, Atleta]] = None,
     ) -> Time:
         if parciais is None and self.mercado().status.id != MERCADO_FECHADO:
